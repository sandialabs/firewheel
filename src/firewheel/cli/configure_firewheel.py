--- conflicted
+++ resolved
@@ -1,10 +1,7 @@
 import os
 import cmd
-<<<<<<< HEAD
 import json
-=======
 import shlex
->>>>>>> a05399c8
 import pprint
 import argparse
 import operator
