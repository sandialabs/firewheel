
import pytest
from pathlib import Path

from firewheel.control.repository_db import RepositoryDb


def create_test_repo(repo_path):
    repo_path.mkdir()
    return str(repo_path)


@pytest.fixture
def repo_entry(tmp_path):
    return {"path": create_test_repo(tmp_path / "test_repo")}


@pytest.fixture
def repo_entries(tmp_path):
    return [{"path": create_test_repo(tmp_path / f"test_repo_{_}")} for _ in range(2)]


@pytest.fixture
def repository_db():
    repository_db = RepositoryDb(
        db_filename="test_repositories.json",
    )
    for repo in repository_db.list_repositories():
        repository_db.delete_repository(repo)
    yield repository_db


@pytest.fixture
def repository_db_test_path():
    return Path("/tmp/fw_repo_test.json")


class TestRepositoryDb:
    """Test the ``RepositoryDb`` object."""

    @staticmethod
    def _entry_in_repo_list(repo_entry, repo_list):
        path = repo_entry["path"]
        return any(entry["path"] == path for entry in repo_list)

    def test_new_repository(self, repository_db_test_path):
        location = repository_db_test_path
        if location.exists():
            location.unlink(missing_ok=True)

        assert location.exists() is False

        repository_db = RepositoryDb(
            db_basepath=location.parent,
            db_filename=location.name
        )
        assert location.exists() is True
        location.unlink(missing_ok=True)

        assert location.exists() is False

    def test_corrupt_repository_add(self, repository_db_test_path, repo_entry):
        location = repository_db_test_path

        with location.open("w") as f:
            f.write("invalid json")

        repository_db = RepositoryDb(
            db_basepath=location.parent,
            db_filename=location.name
        )
        assert location.exists() is True

        repository_db.add_repository(repo_entry)
<<<<<<< HEAD
        repo_dict = list(repository_db.list_repositories())
        assert len(repo_dict) == 1
        assert self._entry_matches_repo_dict(repo_entry, repo_dict)
=======
        repo_list = list(repository_db.list_repositories())
        assert self._entry_in_repo_list(repo_entry, repo_list)
>>>>>>> 1a8fcd02

        location.unlink(missing_ok=True)
        assert location.exists() is False

    def test_add_repository(self, repository_db, repo_entry):
        repository_db.add_repository(repo_entry)
<<<<<<< HEAD
        repo_dict = list(repository_db.list_repositories())
        assert len(repo_dict) == 1
        assert self._entry_matches_repo_dict(repo_entry, repo_dict)
=======
        repo_list = list(repository_db.list_repositories())
        assert self._entry_in_repo_list(repo_entry, repo_list)
>>>>>>> 1a8fcd02

    @pytest.mark.parametrize(
        ["invalid_entry", "exception"],
        [
            # Test invalid directory structures
            [
                {
                    "path": "/tmp/test-invalid",  # nosec
                    "invalid": "value",
                },
                KeyError,
            ],  # ----------------------------------------- too many keys
            [{"invalid": "value"}, KeyError],  # ---------- wrong key
            [{"path": "/root"}, PermissionError],  # ------ bad permissions
            [{"path": "asdf"}, FileNotFoundError],  # ----- missing directory
        ],
    )
    def test_add_repository_invalid(self, invalid_entry, exception, repository_db):
        with pytest.raises(exception):
            repository_db.add_repository(invalid_entry)

    def test_duplicate_repository(self, repository_db, repo_entry):
        orig_entry_count = len(list(repository_db.list_repositories()))
        repository_db.add_repository(repo_entry)
        repository_db.add_repository(repo_entry)
<<<<<<< HEAD
        repo_dict = list(repository_db.list_repositories())
        assert len(repo_dict) == 1
        assert self._entry_matches_repo_dict(repo_entry, repo_dict)
=======
        repo_list = list(repository_db.list_repositories())
        assert self._entry_in_repo_list(repo_entry, repo_list)
        # The entry should only be added once
        assert len(repo_list) == orig_entry_count + 1
>>>>>>> 1a8fcd02

    def test_delete_repository(self, repository_db, repo_entry):
        repository_db.add_repository(repo_entry)
        assert repository_db.delete_repository(repo_entry) == 1

    def test_list_repositories(self, repository_db, repo_entries):
        orig_entry_count = len(list(repository_db.list_repositories()))
        for entry in repo_entries:
            repository_db.add_repository(entry)
        curr_count = len(list(repository_db.list_repositories()))
        assert curr_count == orig_entry_count + len(repo_entries)<|MERGE_RESOLUTION|>--- conflicted
+++ resolved
@@ -72,28 +72,16 @@
         assert location.exists() is True
 
         repository_db.add_repository(repo_entry)
-<<<<<<< HEAD
-        repo_dict = list(repository_db.list_repositories())
-        assert len(repo_dict) == 1
-        assert self._entry_matches_repo_dict(repo_entry, repo_dict)
-=======
         repo_list = list(repository_db.list_repositories())
         assert self._entry_in_repo_list(repo_entry, repo_list)
->>>>>>> 1a8fcd02
 
         location.unlink(missing_ok=True)
         assert location.exists() is False
 
     def test_add_repository(self, repository_db, repo_entry):
         repository_db.add_repository(repo_entry)
-<<<<<<< HEAD
-        repo_dict = list(repository_db.list_repositories())
-        assert len(repo_dict) == 1
-        assert self._entry_matches_repo_dict(repo_entry, repo_dict)
-=======
         repo_list = list(repository_db.list_repositories())
         assert self._entry_in_repo_list(repo_entry, repo_list)
->>>>>>> 1a8fcd02
 
     @pytest.mark.parametrize(
         ["invalid_entry", "exception"],
@@ -119,16 +107,10 @@
         orig_entry_count = len(list(repository_db.list_repositories()))
         repository_db.add_repository(repo_entry)
         repository_db.add_repository(repo_entry)
-<<<<<<< HEAD
-        repo_dict = list(repository_db.list_repositories())
-        assert len(repo_dict) == 1
-        assert self._entry_matches_repo_dict(repo_entry, repo_dict)
-=======
         repo_list = list(repository_db.list_repositories())
         assert self._entry_in_repo_list(repo_entry, repo_list)
         # The entry should only be added once
         assert len(repo_list) == orig_entry_count + 1
->>>>>>> 1a8fcd02
 
     def test_delete_repository(self, repository_db, repo_entry):
         repository_db.add_repository(repo_entry)
