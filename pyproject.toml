[build-system]
requires = ["setuptools>=75.0,<=77.0", "setuptools_scm[toml]>=6.2"]
build-backend = "setuptools.build_meta"

[project]
name = "firewheel"
dynamic = ["version"]
authors = [
    {name = "FIREWHEEL Developers", email = "firewheel@sandia.gov"},
]
description = "FIREWHEEL is an experiment orchestration tool that assists a user in building, controlling, observing, and analyzing repeatable experiments of distributed network systems at any scale."
readme = "README.rst"
requires-python = ">=3.8"
keywords = [
    "FIREWHEEL",
    "Phenix",
    "Sandia",
    "Emulytics",
    "emulation",
    "distributed systems",
    "emulation",
    "experimentation",
    "minimega",
]
license = {text = "Apache-2.0"}
classifiers = [
    "Development Status :: 5 - Production/Stable",
    "Environment :: Console",
    "Intended Audience :: Developers",
    "Intended Audience :: Information Technology",
    "Intended Audience :: Telecommunications Industry",
    "Intended Audience :: Science/Research",
    "Natural Language :: English",
    "Operating System :: POSIX :: Linux",
    "Programming Language :: Python :: 3 :: Only",
    "Programming Language :: Python :: 3.8",
    "Programming Language :: Python :: 3.9",
    "Programming Language :: Python :: 3.10",
    "Programming Language :: Python :: 3.11",
    "Programming Language :: Python :: 3.12",
    "Programming Language :: Python :: 3.13",
    "Topic :: Internet",
    "Topic :: Scientific/Engineering",
    "Topic :: Scientific/Engineering :: Information Analysis",
    "Topic :: Security",
    "Topic :: Software Development :: Libraries",
    "Topic :: Software Development :: Libraries :: Application Frameworks",
    "Topic :: Software Development :: Testing",
    "Topic :: System :: Clustering",
    "Topic :: System :: Distributed Computing",
    "Topic :: System :: Emulators",
    "Topic :: System :: Networking",
    "Topic :: System :: Operating System",
]
dependencies = [
    "ansible>=6.0.0,<=12.0.0",
    "ansible-runner>=2.0.0,<=2.4.1",
    "minimega==2.9",
    "ClusterShell<=1.9.3",
    "colorama<=0.4.6",
    "coverage<=7.8.2",
    "grpcio>=1.63.0,<=1.68.1",
    "grpcio-tools>=1.63.0,<=1.68.1",
    "importlib_metadata>=7.0.0,<=8.6.1",
    "Jinja2>=3.1.2,<=3.1.6",
    "netaddr<=1.3.0,>=0.7.0",
    "networkx>=2.3,<=3.4.2",
<<<<<<< HEAD
    "protobuf>=5.0.0,<6.0.0",
    "pytest<=8.3.5",
=======
    "protobuf>=5.0.0,<=5.29.3",
    "pytest<=8.4.2",
>>>>>>> ffeb3fab
    "pytest-cov<=6.0.0",
    "python-dotenv<=1.1.0",
    "PyYAML<=6.0.2",
    "qemu.qmp==0.0.3",
    "requests==2.32.4",
    "rich>=13.6.0,<14.1",
]

[project.optional-dependencies]
mcs = [
    "firewheel-repo-base",
    "firewheel-repo-linux",
    "firewheel-repo-vyos",
]
format = [
    "ruff==0.11.2",
]
docs = [
    "Sphinx>=7.0.0,<=8.2.3",
    "myst-nb<=1.2.0",
    "sphinx-rtd-theme==3.0.2",
    "sphinxcontrib-spelling>=7.0.0,<=8.0.1",
    "sphinx-copybutton==0.5.2",
    "pyenchant==3.2.2",
    "doc8==1.1.2",
    "pip-licenses==5.0.0",
    "sphinx-design==0.6.1",
]
dev = [
    "firewheel[format,docs]",
    "pre-commit",
    "tox~=4.0",
]

[project.urls]  # Optional
homepage = "https://www.sandia.gov/emulytics"
documentation = "https://sandialabs.github.io/firewheel/"
repository = "https://github.com/sandialabs/firewheel/"
issue_tracker = "https://github.com/sandialabs/firewheel/issues"
changelog = "https://sandialabs.github.io/firewheel/developer/changelog.html"

[project.scripts]
firewheel = "firewheel.cli.firewheel_cli:main"
mcg = "firewheel.control.utils.new_model_component:main"
prep_fw_tab_completion = "firewheel.cli.completion.prepare_completion_script:main"
get_fw_tab_completion_script = "firewheel.cli.completion.prepare_completion_script:print_completion_script_path"

[tools.setuptools]
license-files = ["LICENSE", "DISCLAIMER.md", "COPYRIGHT.md", "NOTICE"]

[tool.setuptools.package-data]
# Required for tox documentation building
firewheel = ["firewheel.yaml"]

[tool.setuptools_scm]

[tool.doc8]
# Ignore line length errors. Our preferred format is to have single sentences
# on each line and to use the linewrap feature in a given text editor.
ignore = ["D001"]

[tool.mypy]
strict = true
disallow_any_unimported = true
show_traceback = true
pretty = true
python_version = "3.8"
enable_error_code = ["ignore-without-code", "redundant-expr"]
show_error_code_links = true
disallow_untyped_calls = false

[[tool.mypy.overrides]]
module = [
    "firewheel.lib.*",
    "firewheel.tests.conftest",
]
disallow_untyped_defs = false

[[tool.mypy.overrides]]
module = [
  "firewheel.lib.grpc.*",
  "firewheel.lib.discovery.*",
  "firewheel.lib.minimega.api",
  "firewheel.lib.minimega.file_store",
  "firewheel.lib.utilities",
]
ignore_errors = true

[[tool.mypy.overrides]]
module = [
  "firewheel.control",
  "firewheel.control.utils.*",
  "firewheel.control.dependency_graph",
  "firewheel.control.experiment_graph",
  "firewheel.control.image_store",
  "firewheel.control.model_component",
  "firewheel.control.model_component_dependency_graph",
  "firewheel.control.model_component_exceptions",
  "firewheel.control.model_component_install",
  "firewheel.control.model_component_iterator",
  "firewheel.control.model_component_path_iterator",
  "firewheel.control.model_component_manager",
  "firewheel.control.repository_db",
]
ignore_errors = true

[[tool.mypy.overrides]]
module = [
    "firewheel.tests.functional.*",
    "firewheel.tests.unit.*",
    "firewheel.tests.conftest",
]
ignore_errors = true

[[tool.mypy.overrides]]
module = "firewheel.vm_resource_manager.*"
ignore_errors = true

[[tool.mypy.overrides]]
module = "firewheel.config.*"
ignore_errors = true

[[tool.mypy.overrides]]
module = "firewheel.cli.*"
ignore_errors = true

[tool.pytest.ini_options]
addopts = "--cov=src/ --cov-append --cov-report=term --cov-report=html --cov-fail-under=80"

[tool.coverage.run]
parallel = true
branch = true
source = ["firewheel"]
omit = [
    "*/tests/functional/*",
    "*/tests/conftest.py",
]

[tool.coverage.paths]
source = [
    "src/firewheel",
    ".tox/*/lib/python*/site-packages/firewheel",
]

[tool.coverage.report]
show_missing = true
exclude_also = [
  'if __name__ == .__main__.:',
  # Omit `NotImplemented` code
  'raise NotImplementedError',
]


[tool.ruff]
line-length = 88
indent-width = 4

# Assume Python 3.9
target-version = "py39"


extend-exclude = [
    "test_*.py",
    "firewheel_grpc_pb2*.py",
    "firewheel_grpc_pb2.pyi"
]

[tool.ruff.lint]
select = [
    "E",        # pycodestyle
    "F",        # pyflakes
    "W",        # pycodestyle
    "B",        # flake8-bugbear
    "I",        # isort
    "N",        # pep8-naming
    "D",        # pydocstyle
    "S",        # flake8-bandit
    "BLE",      # flake8-blind-except
    "A",        # flake8-builtins
    "LOG",      # flake8-logging
    "G",        # flake8-logging-format
    "RSE",      # flake8-raise
    "Q",        # flake8-quotes
    "ARG",      # flake8-unused-arguments
    "C4",       # flake8-comprehensions
    "PLC",      # Pylint Convention
    "PLE",      # Pylint Error
    "PLR",      # Pylint Refactor
    "PLW",      # Pylint Warning
    "PERF",     # Perflint
    "DOC",      # pydoclint
    "RUF",      # Ruff-specific rules
    # "RET",      # flake8-return
    # "UP",       # pyupgrade
    # "PTH",      # flake8-use-pathlib
    # "TD",       # flake8-todos
    # "SIM",      # flake8-simplify
    # "DTZ",      # flake8-datetimez
]

# We may want to adhere to D205 and D415 in the future.
ignore = [
    "D100",     # Missing docstring in public module
    "D105",     # Missing docstring in magic method
    "D104",     # Missing docstring in public package
    "D200",     # One-line docstring should fit on one line with quotes
    "D202",     # No blank lines allowed after function docstring
    "D205",     # 1 blank line required between summary line and description
    "D212",     # Multi-line docstring summary should start at the first line
    "D415",     # First line should end with a period, question mark, or exclamation point
    "S403",     # Ignore warnings about importing pickle
    "S301",     # suspicious-pickle-usage
    "S603",     # subprocess-without-shell-equals-true
    "S404",     # Ignore warnings about importing subprocess
    "S311",     # Ignore warnings about using random
    "S608",     # Ignore warning about possible SQL injection. SQL is not used in FIREWHEEL.
    "PLW2901",  # redefined-loop-name
    "RUF100",   # unused-noqa
    "RUF012",   # mutable-class-default
    "PLR0904",  # too-many-public-methods
    "PLR0911",  # too-many-return-statements
    "PLR0912",  # too-many-branches
    "PLR0913",  # too-many-arguments
    "PLR0914",  # too-many-locals
    "PLR0915",  # too-many-statements
    "PLR1702",  # too-many-nested-blocks
    "PLR0917",  # too-many-positional-arguments
    "PLR2004",  # magic-value-comparison
    "PLR6301",  # no-self-use
    "DOC502",   # docstring-extraneous-exception -- Has lots of false positives currently
    "PERF203",  # try-except-in-loop
    "PERF401",  # manual-list-comprehension
]
preview = true
# Allow fix for all enabled rules (when `--fix`) is provided.
fixable = ["ALL"]
unfixable = []

[tool.ruff.format]
# Like Black, use double quotes for strings.
quote-style = "double"

# Like Black, indent with spaces, rather than tabs.
indent-style = "space"

# Like Black, respect magic trailing commas.
skip-magic-trailing-comma = false

# Like Black, automatically detect the appropriate line ending.
line-ending = "auto"

# Enable auto-formatting of code examples in docstrings. Markdown,
# reStructuredText code/literal blocks and doctests are all supported.
#
# This is currently disabled by default, but it is planned for this
# to be opt-out in the future.
docstring-code-format = false

# Set the line length limit used when formatting code snippets in
# docstrings.
#
# This only has an effect when the `docstring-code-format` setting is
# enabled.
docstring-code-line-length = "dynamic"

[tool.ruff.lint.pycodestyle]
max-doc-length = 120
max-line-length = 120

[tool.ruff.lint.isort]
length-sort = true
known-first-party = ["firewheel"]

[tool.ruff.lint.pydocstyle]
convention = "google"

[tool.ruff.lint.flake8-bandit]
hardcoded-tmp-directory-extend = ["/scratch"]<|MERGE_RESOLUTION|>--- conflicted
+++ resolved
@@ -65,13 +65,8 @@
     "Jinja2>=3.1.2,<=3.1.6",
     "netaddr<=1.3.0,>=0.7.0",
     "networkx>=2.3,<=3.4.2",
-<<<<<<< HEAD
     "protobuf>=5.0.0,<6.0.0",
-    "pytest<=8.3.5",
-=======
-    "protobuf>=5.0.0,<=5.29.3",
     "pytest<=8.4.2",
->>>>>>> ffeb3fab
     "pytest-cov<=6.0.0",
     "python-dotenv<=1.1.0",
     "PyYAML<=6.0.2",
