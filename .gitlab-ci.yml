###############################
# FIREWHEEL's Continuous Integration
#
# This GitLab CI file enables testing of FIREWHEEL
# on a variety of operating systems and versions of
# Python.
#
###############################

<<<<<<< HEAD

###############################
# Setting up before_script anchors to speed up the execution of
# pipeline jobs which do not require each component.
# See: https://docs.gitlab.com/ee/ci/yaml/#yaml-anchors-for-before_script-and-after_script
#
# This includes:
# * create_venv_docker: Creating a Python 3.10 virtual environment
# * install_firewheel: Install FIREWHEEL and any dependencies.
# * configure_firewheel: Configure FIREWHEEL for use by the job.
# * install_mcs: Clone the base and linux Model Component repositories.
###############################
.create_venv_docker: &create_venv_docker
  - python --version ; pip --version
  - pip install $PIP_ARGS virtualenv
  - virtualenv venv
  - source venv/bin/activate

.install_firewheel_docker: &install_firewheel_docker
  - python -m pip install $PIP_ARGS -U build setuptools pip
  - python -m build
  - python -m pip install -e .[dev,mcs]

.install_firewheel: &install_firewheel
  - sudo killall minimega  # Make sure minimega is not running
  - sudo systemctl restart minimega
  - *install_firewheel_docker

.set_config: &set_config
  - firewheel config set -s system.default_output_dir "$(pwd)/logs"
  - firewheel config set -s cluster.compute $(hostname)
  - firewheel config set -s cluster.control $(hostname)
  - firewheel config set -s discovery.hostname 127.0.0.1
  - firewheel config set -s grpc.hostname 127.0.0.1
  - firewheel config set -s minimega.experiment_interface lo
  - firewheel config set -s minimega.install_dir /opt/minimega
  - firewheel config set -s python.venv $(pwd)/venv
  - firewheel config set -s python.bin python3

.configure_firewheel_docker: &configure_firewheel_docker
  - *set_config
  - firewheel config set -s system.default_group root
  - python ./src/firewheel/lib/grpc/firewheel_grpc_server.py &

.configure_firewheel: &configure_firewheel
  - *set_config
  - firewheel init
  - firewheel sync
  - firewheel restart hard

.install_mcs_docker: &install_mcs_docker
  - mkdir model_components
  - pip install $PIP_ARGS firewheel-repo-base firewheel-repo-tutorials firewheel-repo-linux firewheel-repo-layer2 firewheel-repo-ntp firewheel-repo-dns firewheel-repo-vyos
  - pushd model_components
  # Skip LFS files, we'll get them from the bin repo. Once open-source is
  # complete, the env var can be removed and this can be pip installed
  - GIT_LFS_SKIP_SMUDGE=1 git clone https://gitlab-ci-token:${CI_JOB_TOKEN}@${CI_SERVER_HOST}/firewheel/firewheel_repo_utilities.git
  - firewheel repository install firewheel_repo_utilities
  - popd


.install_mcs: &install_mcs
  - pushd /opt/firewheel/
  - *install_mcs_docker
  - pushd model_components
  - git clone https://gitlab-ci-token:${CI_JOB_TOKEN}@${CI_SERVER_HOST}/${NTP_BIN_REPO_PATH} /tmp/ntp
  - git clone https://gitlab-ci-token:${CI_JOB_TOKEN}@${CI_SERVER_HOST}/${DNS_BIN_REPO_PATH} /tmp/dns
  - git clone https://gitlab-ci-token:${CI_JOB_TOKEN}@${CI_SERVER_HOST}/${VYOS_BIN_REPO_PATH} /tmp/vyos
  - git clone https://gitlab-ci-token:${CI_JOB_TOKEN}@${CI_SERVER_HOST}/${LINUX_BIN_REPO_PATH} /tmp/linux
  - git clone https://gitlab-ci-token:${CI_JOB_TOKEN}@${CI_SERVER_HOST}/${UTILITIES_BIN_REPO_PATH} /tmp/utilities
  - SITE_PACKAGES=$(python3 -c 'import sysconfig; print(sysconfig.get_path("purelib"))')
  - mv /tmp/ntp/ntp/ntp-trusty-server.tar "$SITE_PACKAGES/firewheel_repo_ntp/ntp/vm_resources/"
  - mv /tmp/dns/dns_objects/vm_resources/bind9_xenial_debs.tgz "$SITE_PACKAGES/firewheel_repo_dns/dns_objects/vm_resources/bind9_xenial_debs.tgz"
  - mv /tmp/vyos/vyos-1.1.8/vyos-1.1.8.qc2.xz "$SITE_PACKAGES/firewheel_repo_vyos/vyos-1.1.8/"
  - mv /tmp/linux/linux/vm_resources/*.tgz "$SITE_PACKAGES/firewheel_repo_linux/linux/vm_resources"
  - mv /tmp/linux/ubuntu/ubuntu/vm_resources/debs/*.tgz "$SITE_PACKAGES/firewheel_repo_linux/ubuntu/ubuntu/vm_resources/debs/"
  - mv /tmp/linux/ubuntu/bionic/images/ubuntu* "$SITE_PACKAGES/firewheel_repo_linux/ubuntu/bionic/images/"
  - mv /tmp/linux/ubuntu/jammy/images/ubuntu* "$SITE_PACKAGES/firewheel_repo_linux/ubuntu/jammy/images/"
  - mv /tmp/linux/ubuntu/jammy/vm_resources/debs/*.tgz "$SITE_PACKAGES/firewheel_repo_linux/ubuntu/jammy/vm_resources/debs/"
  - mv /tmp/linux/ubuntu/trusty/images/ubuntu* "$SITE_PACKAGES/firewheel_repo_linux/ubuntu/trusty/images/"
  - mv /tmp/linux/ubuntu/trusty/vm_resources/debs/*.tgz "$SITE_PACKAGES/firewheel_repo_linux/ubuntu/trusty/vm_resources/debs/"
  - mv /tmp/linux/ubuntu/xenial/images/ubuntu* "$SITE_PACKAGES/firewheel_repo_linux/ubuntu/xenial/images/"
  - pushd /tmp/utilities; cp -r --parents * /opt/firewheel/model_components/firewheel_repo_utilities/; popd;
  - popd
  - popd

=======
include:
  - local: .gitlab/ci/setup.yml
>>>>>>> 08a3acc1

###############################
# Creating a few defaults and setting up the Pipeline stages.
###############################
default:
  tags:
    - vm

stages:
  - lint
  - test
  - deploy

###############################
# Performance Testings
#
# These anchors create an environment for running a stress-test for FIREWHEEL's
# performance.
#
###############################

performance-ubuntu2204:
  stage: test
  tags:
    - ubuntu2204
  needs: []
  variables:
    BASE_PYTHON: python3.10
  before_script:
    - !reference [.create_venv, before_script]
    - !reference [.install_firewheel, before_script]
    - !reference [.configure_firewheel, before_script]
    - !reference [.install_mcs, before_script]
    - !reference [.provision_mcs, before_script]
  script:
    - pushd /opt/firewheel
    # Enable FW to cache images
    - firewheel experiment --no-install tests.vm_gen:1 minimega.schedules_ready
    # Create a network with a lot of vertices and edges
    - firewheel experiment --no-install --profile tests.vm_gen:10000 tests.connect_all:10 minimega.schedules_ready
    - python -m pip install $PIP_ARGS snakeviz
    - python -m pip install $PIP_ARGS "pywebcopy==7.0.2" lxml_html_clean
    # There are a few flaws with pywebcopy and we need to patch it first
    - |
        sed -i '575i\
                if not url:\
                    self.logger.debug("Invalid URL, re-encoded the resource as [%s]" % (match.group(0)))\
                    return match.group(0)\
                if ans.response is not None and not ans.response.ok:\
                    self.logger.debug("Invalid Response, re-encoded the resource as [%s]" % (match.group(0)))\
                    return match.group(0)' /opt/firewheel/venv/lib/python3.10/site-packages/pywebcopy/elements.py
    - |
        tr -d '\r' < /opt/firewheel/venv/lib/python3.10/site-packages/pywebcopy/elements.py > /tmp/elements.py && mv /tmp/elements.py /opt/firewheel/venv/lib/python3.10/site-packages/pywebcopy/elements.py
    - snakeviz -p 8888 -s firewheel_profile.prof &
    - sleep 5
    - python -m pywebcopy -p --url=http://127.0.0.1:8888/snakeviz/%2Fopt%2Ffirewheel%2Ffirewheel_profile.prof --location=$HOME/$CI_PROJECT_DIR/profile
    - pkill snakeviz
    - popd
  artifacts:
    paths:
      - profile

###############################
# Create Documentation
###############################
docs:
  image: $DOCKER_REGISTRY/python:3.11
  stage: lint
  needs: []
  before_script:
    - !reference [.create_venv, before_script]
    - !reference [.install_firewheel_package, before_script]
    - !reference [.configure_firewheel_docker, before_script]
    - !reference [.install_mcs, before_script]
  script:
    - tox -e dependencies,docs
    - mkdir documentation
    - mv docs/build/html documentation/html
  artifacts:
    expire_in: 3 mos
    paths:
      - documentation
    name: "${CI_PROJECT_NAME}_${CI_JOB_NAME}_${CI_COMMIT_REF_NAME}"
  rules:
    - if: $CI_COMMIT_BRANCH =~ /^documentation.*$/
    - if: $CI_COMMIT_BRANCH == $CI_DEFAULT_BRANCH
  tags:
    - $CI_DOCKER_RUNNER

pages:
  image: $DOCKER_REGISTRY/python:3.11
  before_script:
    - echo "Starting pages."
  stage: deploy
  tags:
    - $CI_DOCKER_RUNNER
  needs:
    - job: docs
      artifacts: true
  script:
    - mv documentation/html public
  artifacts:
    paths:
      - public
  rules:
    - if: $CI_COMMIT_BRANCH == $CI_DEFAULT_BRANCH

build:
  image: $DOCKER_REGISTRY/python:3.11
  stage: deploy
  before_script:
    - apt-get update && apt-get install -y git git-lfs
    - !reference [.create_venv, before_script]
    - python -m pip install $PIP_ARGS --upgrade wheel setuptools pip build twine
  script:
    - git lfs pull
    - python -m build
    - TWINE_PASSWORD=${CI_JOB_TOKEN} TWINE_USERNAME=gitlab-ci-token python -m twine upload --verbose --repository-url ${CI_API_V4_URL}/projects/${CI_PROJECT_ID}/packages/pypi dist/*
  artifacts:
    paths:
      - dist/*.whl
  needs: []
  tags:
    - $CI_DOCKER_RUNNER
  rules:
    - if: '$CI_PIPELINE_SOURCE == "release"'
      when: always
    - if: '$CI_COMMIT_TAG =~ /^v\d+\.\d+\.\d+$/'
      when: always
    - if: $CI_COMMIT_BRANCH == $CI_DEFAULT_BRANCH
      allow_failure: true<|MERGE_RESOLUTION|>--- conflicted
+++ resolved
@@ -6,98 +6,8 @@
 # Python.
 #
 ###############################
-
-<<<<<<< HEAD
-
-###############################
-# Setting up before_script anchors to speed up the execution of
-# pipeline jobs which do not require each component.
-# See: https://docs.gitlab.com/ee/ci/yaml/#yaml-anchors-for-before_script-and-after_script
-#
-# This includes:
-# * create_venv_docker: Creating a Python 3.10 virtual environment
-# * install_firewheel: Install FIREWHEEL and any dependencies.
-# * configure_firewheel: Configure FIREWHEEL for use by the job.
-# * install_mcs: Clone the base and linux Model Component repositories.
-###############################
-.create_venv_docker: &create_venv_docker
-  - python --version ; pip --version
-  - pip install $PIP_ARGS virtualenv
-  - virtualenv venv
-  - source venv/bin/activate
-
-.install_firewheel_docker: &install_firewheel_docker
-  - python -m pip install $PIP_ARGS -U build setuptools pip
-  - python -m build
-  - python -m pip install -e .[dev,mcs]
-
-.install_firewheel: &install_firewheel
-  - sudo killall minimega  # Make sure minimega is not running
-  - sudo systemctl restart minimega
-  - *install_firewheel_docker
-
-.set_config: &set_config
-  - firewheel config set -s system.default_output_dir "$(pwd)/logs"
-  - firewheel config set -s cluster.compute $(hostname)
-  - firewheel config set -s cluster.control $(hostname)
-  - firewheel config set -s discovery.hostname 127.0.0.1
-  - firewheel config set -s grpc.hostname 127.0.0.1
-  - firewheel config set -s minimega.experiment_interface lo
-  - firewheel config set -s minimega.install_dir /opt/minimega
-  - firewheel config set -s python.venv $(pwd)/venv
-  - firewheel config set -s python.bin python3
-
-.configure_firewheel_docker: &configure_firewheel_docker
-  - *set_config
-  - firewheel config set -s system.default_group root
-  - python ./src/firewheel/lib/grpc/firewheel_grpc_server.py &
-
-.configure_firewheel: &configure_firewheel
-  - *set_config
-  - firewheel init
-  - firewheel sync
-  - firewheel restart hard
-
-.install_mcs_docker: &install_mcs_docker
-  - mkdir model_components
-  - pip install $PIP_ARGS firewheel-repo-base firewheel-repo-tutorials firewheel-repo-linux firewheel-repo-layer2 firewheel-repo-ntp firewheel-repo-dns firewheel-repo-vyos
-  - pushd model_components
-  # Skip LFS files, we'll get them from the bin repo. Once open-source is
-  # complete, the env var can be removed and this can be pip installed
-  - GIT_LFS_SKIP_SMUDGE=1 git clone https://gitlab-ci-token:${CI_JOB_TOKEN}@${CI_SERVER_HOST}/firewheel/firewheel_repo_utilities.git
-  - firewheel repository install firewheel_repo_utilities
-  - popd
-
-
-.install_mcs: &install_mcs
-  - pushd /opt/firewheel/
-  - *install_mcs_docker
-  - pushd model_components
-  - git clone https://gitlab-ci-token:${CI_JOB_TOKEN}@${CI_SERVER_HOST}/${NTP_BIN_REPO_PATH} /tmp/ntp
-  - git clone https://gitlab-ci-token:${CI_JOB_TOKEN}@${CI_SERVER_HOST}/${DNS_BIN_REPO_PATH} /tmp/dns
-  - git clone https://gitlab-ci-token:${CI_JOB_TOKEN}@${CI_SERVER_HOST}/${VYOS_BIN_REPO_PATH} /tmp/vyos
-  - git clone https://gitlab-ci-token:${CI_JOB_TOKEN}@${CI_SERVER_HOST}/${LINUX_BIN_REPO_PATH} /tmp/linux
-  - git clone https://gitlab-ci-token:${CI_JOB_TOKEN}@${CI_SERVER_HOST}/${UTILITIES_BIN_REPO_PATH} /tmp/utilities
-  - SITE_PACKAGES=$(python3 -c 'import sysconfig; print(sysconfig.get_path("purelib"))')
-  - mv /tmp/ntp/ntp/ntp-trusty-server.tar "$SITE_PACKAGES/firewheel_repo_ntp/ntp/vm_resources/"
-  - mv /tmp/dns/dns_objects/vm_resources/bind9_xenial_debs.tgz "$SITE_PACKAGES/firewheel_repo_dns/dns_objects/vm_resources/bind9_xenial_debs.tgz"
-  - mv /tmp/vyos/vyos-1.1.8/vyos-1.1.8.qc2.xz "$SITE_PACKAGES/firewheel_repo_vyos/vyos-1.1.8/"
-  - mv /tmp/linux/linux/vm_resources/*.tgz "$SITE_PACKAGES/firewheel_repo_linux/linux/vm_resources"
-  - mv /tmp/linux/ubuntu/ubuntu/vm_resources/debs/*.tgz "$SITE_PACKAGES/firewheel_repo_linux/ubuntu/ubuntu/vm_resources/debs/"
-  - mv /tmp/linux/ubuntu/bionic/images/ubuntu* "$SITE_PACKAGES/firewheel_repo_linux/ubuntu/bionic/images/"
-  - mv /tmp/linux/ubuntu/jammy/images/ubuntu* "$SITE_PACKAGES/firewheel_repo_linux/ubuntu/jammy/images/"
-  - mv /tmp/linux/ubuntu/jammy/vm_resources/debs/*.tgz "$SITE_PACKAGES/firewheel_repo_linux/ubuntu/jammy/vm_resources/debs/"
-  - mv /tmp/linux/ubuntu/trusty/images/ubuntu* "$SITE_PACKAGES/firewheel_repo_linux/ubuntu/trusty/images/"
-  - mv /tmp/linux/ubuntu/trusty/vm_resources/debs/*.tgz "$SITE_PACKAGES/firewheel_repo_linux/ubuntu/trusty/vm_resources/debs/"
-  - mv /tmp/linux/ubuntu/xenial/images/ubuntu* "$SITE_PACKAGES/firewheel_repo_linux/ubuntu/xenial/images/"
-  - pushd /tmp/utilities; cp -r --parents * /opt/firewheel/model_components/firewheel_repo_utilities/; popd;
-  - popd
-  - popd
-
-=======
 include:
   - local: .gitlab/ci/setup.yml
->>>>>>> 08a3acc1
 
 ###############################
 # Creating a few defaults and setting up the Pipeline stages.
